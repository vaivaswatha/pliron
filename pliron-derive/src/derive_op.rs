--- conflicted
+++ resolved
@@ -108,19 +108,11 @@
                     self.op
                 }
 
-<<<<<<< HEAD
-                fn wrap_operation_dyn(op: ::pliron::context::Ptr<::pliron::operation::Operation>) -> ::pliron::op::OpObj {
-                    Box::new(Self::wrap_operation_op(op))
-                }
-
-                fn wrap_operation_op(op: ::pliron::context::Ptr<::pliron::operation::Operation>) -> Self {
-=======
                 fn wrap_operation(op: ::pliron::context::Ptr<::pliron::operation::Operation>) -> ::pliron::op::OpObj {
                     ::pliron::op::OpBox::new(Self::from_operation(op))
                 }
 
                 fn from_operation(op: ::pliron::context::Ptr<::pliron::operation::Operation>) -> Self {
->>>>>>> b38900eb
                     #name { op }
                 }
 
@@ -356,18 +348,12 @@
                 fn get_operation(&self) -> ::pliron::context::Ptr<::pliron::operation::Operation> {
                     self.op
                 }
-                fn wrap_operation_dyn(
+                fn wrap_operation(
                     op: ::pliron::context::Ptr<::pliron::operation::Operation>,
                 ) -> ::pliron::op::OpObj {
-<<<<<<< HEAD
-                    Box::new(Self::wrap_operation_op(op))
-                }
-                fn wrap_operation_op(
-=======
                     ::pliron::op::OpBox::new(Self::from_operation(op))
                 }
                 fn from_operation(
->>>>>>> b38900eb
                     op: ::pliron::context::Ptr<::pliron::operation::Operation>,
                 ) -> Self {
                     TestOp { op }
