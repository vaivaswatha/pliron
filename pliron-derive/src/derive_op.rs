--- conflicted
+++ resolved
@@ -55,25 +55,11 @@
             ));
         }
 
-<<<<<<< HEAD
-        let mut attrs: Vec<_> = input
-            .attrs
-            .into_iter()
-            .filter(|attr| !attr.path().is_ident(PROC_MACRO_NAME))
-            .collect();
-        attrs.push(syn::parse_quote! {
-            #[derive(::pliron_derive::DeriveAttribAcceptor)]
-        });
-        attrs.push(syn::parse_quote! {
-            #[ir_kind = "op"]
-        });
-=======
         let attrs = input
             .attrs
             .into_iter()
             .filter(|attr| !attr.path().is_ident(PROC_MACRO_NAME));
         let attrs: Vec<_> = mark_ir_kind(attrs, IRKind::Op).collect();
->>>>>>> 4e8e400e
 
         let input = DeriveInput { attrs, ..input };
 
