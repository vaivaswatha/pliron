--- conflicted
+++ resolved
@@ -54,13 +54,7 @@
             vec![],
             0,
         );
-<<<<<<< HEAD
-        *Self::wrap_operation_dyn(op)
-            .downcast::<Self>()
-            .unwrap_or_else(|_| panic!("Failed to downcast to Self"))
-=======
         Self::from_operation(op)
->>>>>>> b38900eb
     }
 
     fn verify(op: &dyn Op, ctx: &Context) -> Result<()>
@@ -372,13 +366,7 @@
             vec![],
             0,
         );
-<<<<<<< HEAD
-        *Self::wrap_operation_dyn(op)
-            .downcast::<Self>()
-            .unwrap_or_else(|_| panic!("Failed to downcast to Self"))
-=======
         Self::from_operation(op)
->>>>>>> b38900eb
     }
 
     fn verify(_op: &dyn Op, _ctx: &Context) -> Result<()>
