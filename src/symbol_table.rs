--- conflicted
+++ resolved
@@ -53,12 +53,8 @@
         let mut symbol_table = FxHashMap::<Identifier, Box<dyn SymbolOpInterface>>::default();
         let table_ops_block = symbol_table_op.get_body(ctx, 0);
         for op in table_ops_block.deref(ctx).iter(ctx) {
-<<<<<<< HEAD
-            if let Some(sym_op) = op_cast::<dyn SymbolOpInterface>(&*Operation::get_op_dyn(op, ctx))
-=======
             if let Some(sym_op) =
-                op_cast::<dyn SymbolOpInterface>(Operation::get_op(op, ctx).as_ref())
->>>>>>> b38900eb
+                op_cast::<dyn SymbolOpInterface>(Operation::get_op_dyn(op, ctx).as_ref())
             {
                 let sym = sym_op.get_symbol_name(ctx);
                 if let Some(prev_op) =
@@ -203,13 +199,8 @@
         node: IRNode,
     ) -> WalkResult<()> {
         if let IRNode::Operation(opr) = node {
-<<<<<<< HEAD
             let op = Operation::get_op_dyn(opr, ctx);
-            if op_cast::<dyn SymbolTableInterface>(&*op).is_some() {
-=======
-            let op = Operation::get_op(opr, ctx);
             if op_cast::<dyn SymbolTableInterface>(op.as_ref()).is_some() {
->>>>>>> b38900eb
                 return walk_skip();
             }
             (state.callback)(ctx, state.state, opr)
@@ -243,11 +234,7 @@
     let mut op = from;
     loop {
         if let Some(symbol_table) =
-<<<<<<< HEAD
-            op_cast::<dyn SymbolTableInterface>(&*Operation::get_op_dyn(op, ctx))
-=======
-            op_cast::<dyn SymbolTableInterface>(Operation::get_op(op, ctx).as_ref())
->>>>>>> b38900eb
+            op_cast::<dyn SymbolTableInterface>(Operation::get_op_dyn(op, ctx).as_ref())
         {
             return Some(dyn_clone::clone_box(symbol_table));
         }
