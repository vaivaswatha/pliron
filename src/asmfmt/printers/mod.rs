--- conflicted
+++ resolved
@@ -104,16 +104,10 @@
     PrinterFn(move |ctx: &Context, state: &State, f: &mut fmt::Formatter<'_>| p.fmt(ctx, state, f))
 }
 
-<<<<<<< HEAD
 pub trait IntoTypedPrinter {
     type Printer: TypedPrinter;
 
     fn into_typed_printer(self) -> Self::Printer;
-=======
-/// Used to print the type of IR objects that are typed.
-pub trait TypedPrinter {
-    fn fmt(&self, ctx: &Context, state: &State, f: &mut fmt::Formatter<'_>) -> fmt::Result;
->>>>>>> 97f1f1a3
 }
 
 impl<'a> IntoTypedPrinter for &'a dyn Type {
@@ -143,7 +137,7 @@
     }
 }
 
-/// Used to print the type of an IR objects that are typed.
+/// Used to print the type of IR objects that are typed.
 pub trait TypedPrinter {
     fn fmt(&self, ctx: &Context, state: &State, f: &mut fmt::Formatter<'_>) -> fmt::Result;
 }
