--- conflicted
+++ resolved
@@ -4,16 +4,11 @@
     dialect::Dialect,
     error::Result,
     identifier::Identifier,
-<<<<<<< HEAD
-    impl_type, input_err_noloc,
+    input_err_noloc,
     irfmt::{
         parsers::{spaced, type_parser},
         printers::{concat, enclosed, list_with_sep},
     },
-=======
-    input_err_noloc,
-    irfmt::printers::{enclosed, list_with_sep},
->>>>>>> 85c45877
     location::{Located, Location},
     parsable::{IntoParseResult, Parsable, ParseResult, StateStream},
     printable::{self, ListSeparator, Printable},
