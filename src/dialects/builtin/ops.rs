--- conflicted
+++ resolved
@@ -12,25 +12,17 @@
     error::Result,
     identifier::Identifier,
     impl_op_interface, input_err,
-<<<<<<< HEAD
     irfmt::{
         parsers::{attr_parser, process_parsed_ssa_defs, spaced, type_parser},
-        printers::{attr, concat, region, symb_op_header},
+        printers::{attr, concat, region, symb_op_header, typed_symb_op_header},
     },
-=======
-    irfmt::printers::op::{region, symb_op_header, typed_symb_op_header},
->>>>>>> 270f1191
     linked_list::ContainsLinkedList,
     location::{Located, Location},
     op::{Op, OpObj},
     operation::Operation,
     parsable::{IntoParseResult, Parsable, ParseResult, StateStream},
     printable::{self, Printable},
-<<<<<<< HEAD
     r#type::{TypeObj, Typed},
-=======
-    r#type::{type_parser, TypeObj, Typed},
->>>>>>> 270f1191
     region::Region,
     verify_err,
 };
@@ -70,13 +62,9 @@
         state: &printable::State,
         f: &mut core::fmt::Formatter<'_>,
     ) -> core::fmt::Result {
-<<<<<<< HEAD
-        concat((symb_op_header(self), " ", region(self))).fmt(ctx, state, f)?;
-=======
         symb_op_header(self).fmt(ctx, state, f)?;
         write!(f, " ")?;
         region(self).fmt(ctx, state, f)?;
->>>>>>> 270f1191
         Ok(())
     }
 }
@@ -231,21 +219,10 @@
         state: &printable::State,
         f: &mut core::fmt::Formatter<'_>,
     ) -> core::fmt::Result {
-<<<<<<< HEAD
-        concat((
-            symb_op_header(self),
-            ": ",
-            self.get_type(ctx),
-            " ",
-            region(self),
-        ))
-        .fmt(ctx, state, f)
-=======
         typed_symb_op_header(self).fmt(ctx, state, f)?;
         write!(f, " ")?;
         region(self).fmt(ctx, state, f)?;
         Ok(())
->>>>>>> 270f1191
     }
 }
 
@@ -368,18 +345,6 @@
         state: &printable::State,
         f: &mut core::fmt::Formatter<'_>,
     ) -> core::fmt::Result {
-<<<<<<< HEAD
-        let op = self.get_operation().deref(ctx);
-        concat((
-            self.get_result(ctx),
-            " = ",
-            self.get_opid(),
-            " ",
-            attr(&op, Self::ATTR_KEY_VALUE),
-        ))
-        .fmt(ctx, state, f)?;
-        Ok(())
-=======
         write!(
             f,
             "{} = {} {}",
@@ -387,7 +352,6 @@
             self.get_opid().disp(ctx),
             self.get_value(ctx).disp(ctx)
         )
->>>>>>> 270f1191
     }
 }
 
