--- conflicted
+++ resolved
@@ -22,11 +22,7 @@
     operation::Operation,
     parsable::{IntoParseResult, Parsable, ParseResult, StateStream},
     printable::{self, Printable},
-<<<<<<< HEAD
-    r#type::{type_parser, TypeObj, TypePtr, Typed},
-=======
-    r#type::{TypeObj, Typed},
->>>>>>> 88b13e2f
+    r#type::{TypeObj, TypePtr, Typed},
     region::Region,
     verify_err,
 };
