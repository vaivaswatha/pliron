use apint::ApInt;
use combine::{
    any, between, many, many1, none_of,
    parser::char::{hex_digit, string},
    token, Parser,
};
use pliron_derive::def_attribute;
use sorted_vector_map::SortedVectorMap;
use thiserror::Error;

use crate::{
    attribute::{AttrObj, Attribute},
    common_traits::Verify,
    context::{Context, Ptr},
    dialect::Dialect,
    error::Result,
    impl_attr_interface, input_err,
    irfmt::{
        parsers::{spaced, type_parser},
        printers::quoted,
    },
    location::Located,
<<<<<<< HEAD
    parsable::{location, spaced, IntoParseResult, Parsable, ParseResult, StateStream},
    printable::{self, Printable},
    r#type::{type_parser, TypeObj, TypePtr, Typed},
=======
    parsable::{IntoParseResult, Parsable, ParseResult, StateStream},
    printable::{self, Printable},
    r#type::{TypeObj, Typed},
>>>>>>> 88b13e2f
    verify_err_noloc,
};

use super::{attr_interfaces::TypedAttrInterface, types::IntegerType};

/// An attribute containing a string.
/// Similar to MLIR's [StringAttr](https://mlir.llvm.org/docs/Dialects/Builtin/#stringattr).
#[def_attribute("builtin.string")]
#[derive(PartialEq, Eq, Clone, Debug)]
pub struct StringAttr(String);

impl StringAttr {
    /// Create a new [StringAttr].
    pub fn create(value: String) -> AttrObj {
        Box::new(StringAttr(value))
    }
}

impl From<StringAttr> for String {
    fn from(value: StringAttr) -> Self {
        value.0
    }
}

impl Printable for StringAttr {
    fn fmt(
        &self,
        ctx: &Context,
        state: &printable::State,
        f: &mut core::fmt::Formatter<'_>,
    ) -> core::fmt::Result {
        quoted(&self.0).fmt(ctx, state, f)
    }
}

impl Verify for StringAttr {
    fn verify(&self, _ctx: &Context) -> Result<()> {
        Ok(())
    }
}

impl Parsable for StringAttr {
    type Arg = ();
    type Parsed = AttrObj;

    fn parse<'a>(
        state_stream: &mut StateStream<'a>,
        _arg: Self::Arg,
    ) -> ParseResult<'a, Self::Parsed> {
        // An escaped charater is one that is preceded by a backslash.
        let escaped_char = combine::parser(move |parsable_state: &mut StateStream<'a>| {
            // This combine::parser() is so that we can get a location before the parsing begins.
            let loc = parsable_state.loc();
            let mut escaped_char = token('\\').with(any()).then(move |c: char| {
                let loc = loc.clone();
                // This combine::parser() is so that we can return an error of the right type.
                // I can't get the right error type with `and_then`
                combine::parser(move |_parsable_state: &mut StateStream<'a>| {
                    // Filter out the escaped characters that we handle.
                    let result = match c {
                        '\\' => Ok('\\'),
                        '\"' => Ok('\"'),
                        _ => input_err!(loc.clone(), "Unexpected escaped character \\{}", c),
                    };
                    result.into_parse_result()
                })
            });
            escaped_char.parse_stream(parsable_state).into()
        });

        // We want to scan a double quote deliminted string with possibly escaped characters in between.
        let mut quoted_string = between(
            token('"'),
            token('"'),
            many(escaped_char.or(none_of("\"".chars()))),
        )
        .map(|str: Vec<_>| -> Box<dyn Attribute> {
            Box::new(StringAttr(str.into_iter().collect()))
        });

        quoted_string.parse_stream(state_stream).into()
    }
}

/// An attribute containing an integer.
/// Similar to MLIR's [IntegerAttr](https://mlir.llvm.org/docs/Dialects/Builtin/#integerattr).
#[def_attribute("builtin.integer")]
#[derive(PartialEq, Eq, Clone, Debug)]
pub struct IntegerAttr {
    ty: TypePtr<IntegerType>,
    val: ApInt,
}

impl Printable for IntegerAttr {
    fn fmt(
        &self,
        ctx: &Context,
        _state: &printable::State,
        f: &mut core::fmt::Formatter<'_>,
    ) -> core::fmt::Result {
        write!(f, "<0x{:x}: {}>", self.val, self.ty.disp(ctx))
    }
}

impl Verify for IntegerAttr {
    fn verify(&self, _ctx: &Context) -> Result<()> {
        Ok(())
    }
}

impl IntegerAttr {
    /// Create a new [IntegerAttr].
    pub fn create(ty: TypePtr<IntegerType>, val: ApInt) -> AttrObj {
        Box::new(IntegerAttr { ty, val })
    }
}

impl From<IntegerAttr> for ApInt {
    fn from(value: IntegerAttr) -> Self {
        value.val
    }
}

#[derive(Error, Debug)]
#[error("Type of IntegerAttr must be IntegerType")]
struct IntegerAttrTyErr;

impl Parsable for IntegerAttr {
    type Arg = ();
    type Parsed = AttrObj;

    fn parse<'a>(
        state_stream: &mut StateStream<'a>,
        _arg: Self::Arg,
    ) -> ParseResult<'a, Self::Parsed> {
        between(
            token('<'),
            token('>'),
            string("0x")
                .with(many1::<String, _, _>(hex_digit()))
                .skip(token(':'))
                .and((location(), type_parser())),
        )
        .then(move |(digits, (ty_loc, ty))| {
            combine::parser(move |parsable_state: &mut StateStream<'a>| {
                let ty = TypePtr::from_ptr(ty, parsable_state.state.ctx).map_err(|_| {
                    (input_err!(ty_loc.clone(), IntegerAttrTyErr) as Result<()>).unwrap_err()
                })?;
                Ok(IntegerAttr::create(
                    ty,
                    ApInt::from_str_radix(16, digits.clone()).unwrap(),
                ))
                .into_parse_result()
            })
        })
        .parse_stream(state_stream)
        .into()
    }
}

impl Typed for IntegerAttr {
    fn get_type(&self, _ctx: &Context) -> Ptr<TypeObj> {
        self.ty.into()
    }
}

impl_attr_interface!(TypedAttrInterface for IntegerAttr {
    fn get_type(&self) -> Ptr<TypeObj> {
        self.ty.into()
    }
});

/// A dummy implementation until we have a good one.
#[derive(PartialEq, Clone, Debug)]
pub struct APFloat();

/// An attribute containing an floating point value.
/// Similar to MLIR's [FloatAttr](https://mlir.llvm.org/docs/Dialects/Builtin/#floatattr).
/// TODO: Use rustc's APFloat.
#[def_attribute("builtin.float")]
#[derive(PartialEq, Clone, Debug)]
pub struct FloatAttr(APFloat);

impl Printable for FloatAttr {
    fn fmt(
        &self,
        _ctx: &Context,
        _state: &printable::State,
        f: &mut core::fmt::Formatter<'_>,
    ) -> core::fmt::Result {
        write!(f, "<unimplimented>")
    }
}

impl Verify for FloatAttr {
    fn verify(&self, _ctx: &Context) -> Result<()> {
        todo!()
    }
}

impl FloatAttr {
    /// Create a new [FloatAttr].
    pub fn create(value: APFloat) -> AttrObj {
        Box::new(FloatAttr(value))
    }
}

impl From<FloatAttr> for APFloat {
    fn from(value: FloatAttr) -> Self {
        value.0
    }
}

impl Typed for FloatAttr {
    fn get_type(&self, _cfg: &Context) -> Ptr<TypeObj> {
        TypedAttrInterface::get_type(self)
    }
}

impl_attr_interface!(
    TypedAttrInterface for FloatAttr {
        fn get_type(&self) -> Ptr<TypeObj> {
            todo!()
        }
    }
);

impl Parsable for FloatAttr {
    type Arg = ();
    type Parsed = AttrObj;

    fn parse<'a>(
        _state_stream: &mut StateStream<'a>,
        _arg: Self::Arg,
    ) -> ParseResult<'a, Self::Parsed> {
        todo!()
    }
}

/// An attribute that is a small dictionary of other attributes.
/// Implemented as a key-sorted list of key value pairs.
/// Efficient only for small number of keys.
/// Similar to MLIR's [DictionaryAttr](https://mlir.llvm.org/docs/Dialects/Builtin/#dictionaryattr),
#[def_attribute("builtin.small_dict")]
#[derive(PartialEq, Eq, Clone, Debug)]
pub struct SmallDictAttr(SortedVectorMap<&'static str, AttrObj>);

impl Printable for SmallDictAttr {
    fn fmt(
        &self,
        _ctx: &Context,
        _state: &printable::State,
        _f: &mut core::fmt::Formatter<'_>,
    ) -> core::fmt::Result {
        todo!()
    }
}

#[derive(Error, Debug)]
#[error("SmallDictAttr keys are not sorted")]
struct SmallDictAttrVerifyErr;
impl Verify for SmallDictAttr {
    fn verify(&self, _ctx: &Context) -> Result<()> {
        for (str1, str2) in self
            .0
            .iter()
            .map(|(&key, _)| key)
            .zip(self.0.iter().skip(1).map(|(&key, _)| key))
        {
            if str1 > str2 {
                return verify_err_noloc!(SmallDictAttrVerifyErr);
            }
        }
        Ok(())
    }
}

impl Parsable for SmallDictAttr {
    type Arg = ();
    type Parsed = AttrObj;

    fn parse<'a>(
        _state_stream: &mut StateStream<'a>,
        _argg: Self::Arg,
    ) -> ParseResult<'a, Self::Parsed> {
        todo!()
    }
}

impl SmallDictAttr {
    /// Create a new [SmallDictAttr].
    pub fn create(value: Vec<(&'static str, AttrObj)>) -> AttrObj {
        let mut dict = SortedVectorMap::with_capacity(value.len());
        for (name, val) in value {
            dict.insert(name, val);
        }
        Box::new(SmallDictAttr(dict))
    }

    /// Add an entry to the dictionary.
    pub fn insert(&mut self, key: &'static str, val: AttrObj) {
        self.0.insert(key, val);
    }

    /// Remove an entry from the dictionary.
    pub fn remove(&mut self, key: &'static str) {
        self.0.remove(key);
    }

    /// Lookup a name in the dictionary.
    pub fn lookup<'a>(&'a self, key: &'static str) -> Option<&'a AttrObj> {
        self.0.get(key)
    }

    /// Lookup a name in the dictionary, get a mutable reference.
    pub fn lookup_mut<'a>(&'a mut self, key: &'static str) -> Option<&'a mut AttrObj> {
        self.0.get_mut(key)
    }
}

#[def_attribute("builtin.vec")]
#[derive(PartialEq, Eq, Clone, Debug)]
pub struct VecAttr(pub Vec<AttrObj>);

impl VecAttr {
    pub fn create(value: Vec<AttrObj>) -> AttrObj {
        Box::new(VecAttr(value))
    }
}

impl Printable for VecAttr {
    fn fmt(
        &self,
        _ctx: &Context,
        _state: &printable::State,
        _f: &mut core::fmt::Formatter<'_>,
    ) -> core::fmt::Result {
        todo!()
    }
}

impl Verify for VecAttr {
    fn verify(&self, _ctx: &Context) -> Result<()> {
        todo!()
    }
}

impl Parsable for VecAttr {
    type Arg = ();
    type Parsed = AttrObj;

    fn parse<'a>(
        _state_stream: &mut StateStream<'a>,
        _argg: Self::Arg,
    ) -> ParseResult<'a, Self::Parsed> {
        todo!()
    }
}

/// Represent attributes that only have meaning from their existence.
/// See [UnitAttr](https://mlir.llvm.org/docs/Dialects/Builtin/#unitattr) in MLIR.
#[def_attribute("builtin.unit")]
#[derive(PartialEq, Eq, Clone, Copy, Debug)]
pub struct UnitAttr();

impl UnitAttr {
    pub fn create() -> AttrObj {
        Box::new(UnitAttr())
    }
}

impl Printable for UnitAttr {
    fn fmt(
        &self,
        _ctx: &Context,
        _state: &printable::State,
        f: &mut core::fmt::Formatter<'_>,
    ) -> core::fmt::Result {
        write!(f, "()")
    }
}

impl Verify for UnitAttr {
    fn verify(&self, _ctx: &Context) -> Result<()> {
        Ok(())
    }
}

impl Parsable for UnitAttr {
    type Arg = ();
    type Parsed = AttrObj;

    fn parse<'a>(
        _state_stream: &mut StateStream<'a>,
        _argg: Self::Arg,
    ) -> ParseResult<'a, Self::Parsed> {
        Ok(UnitAttr::create()).into_parse_result()
    }
}

/// An attribute that does nothing but hold a Type.
/// Same as MLIR's [TypeAttr](https://mlir.llvm.org/docs/Dialects/Builtin/#typeattr).
#[def_attribute("builtin.type")]
#[derive(PartialEq, Eq, Clone, Debug)]
pub struct TypeAttr(Ptr<TypeObj>);

impl TypeAttr {
    pub fn create(ty: Ptr<TypeObj>) -> AttrObj {
        Box::new(TypeAttr(ty))
    }
}

impl Printable for TypeAttr {
    fn fmt(
        &self,
        ctx: &Context,
        _state: &printable::State,
        f: &mut core::fmt::Formatter<'_>,
    ) -> core::fmt::Result {
        write!(f, "<{}>", self.0.disp(ctx))
    }
}

impl Parsable for TypeAttr {
    type Arg = ();
    type Parsed = AttrObj;

    fn parse<'a>(
        state_stream: &mut StateStream<'a>,
        _arg: Self::Arg,
    ) -> ParseResult<'a, Self::Parsed> {
        between(token('<'), token('>'), spaced(type_parser()))
            .map(TypeAttr::create)
            .parse_stream(state_stream)
            .into()
    }
}

impl Verify for TypeAttr {
    fn verify(&self, _ctx: &Context) -> Result<()> {
        Ok(())
    }
}

impl Typed for TypeAttr {
    fn get_type(&self, _ctx: &Context) -> Ptr<TypeObj> {
        self.0
    }
}

impl_attr_interface!(
    TypedAttrInterface for TypeAttr {
        fn get_type(&self) -> Ptr<TypeObj> {
            self.0
        }
    }
);

pub fn register(dialect: &mut Dialect) {
    StringAttr::register_attr_in_dialect(dialect, StringAttr::parser_fn);
    IntegerAttr::register_attr_in_dialect(dialect, IntegerAttr::parser_fn);
    SmallDictAttr::register_attr_in_dialect(dialect, SmallDictAttr::parser_fn);
    VecAttr::register_attr_in_dialect(dialect, VecAttr::parser_fn);
    UnitAttr::register_attr_in_dialect(dialect, UnitAttr::parser_fn);
    TypeAttr::register_attr_in_dialect(dialect, TypeAttr::parser_fn);
}

#[cfg(test)]
mod tests {
    use apint::ApInt;
    use expect_test::expect;

    use crate::{
        attribute::attr_cast,
        context::Context,
        dialects::{
            self,
            builtin::{
                attr_interfaces::TypedAttrInterface,
                attributes::{IntegerAttr, StringAttr},
                types::{IntegerType, Signedness},
            },
        },
        irfmt::parsers::attr_parser,
        location,
        parsable::{self, state_stream_from_iterator},
        printable::Printable,
    };

    use super::{SmallDictAttr, TypeAttr, VecAttr};
    #[test]
    fn test_integer_attributes() {
        let mut ctx = Context::new();
        dialects::builtin::register(&mut ctx);

        let i64_ty = IntegerType::get(&mut ctx, 64, Signedness::Signed);

        let int64_0_ptr = IntegerAttr::create(i64_ty, ApInt::from_i64(0));
        let int64_1_ptr = IntegerAttr::create(i64_ty, ApInt::from_i64(15));
        assert!(int64_0_ptr.is::<IntegerAttr>() && &int64_0_ptr != &int64_1_ptr);
        let int64_0_ptr2 = IntegerAttr::create(i64_ty, ApInt::from_i64(0));
        assert!(int64_0_ptr == int64_0_ptr2);
        assert_eq!(
            int64_0_ptr.disp(&ctx).to_string(),
            "builtin.integer <0x0: builtin.int<si64>>"
        );
        assert_eq!(
            int64_1_ptr.disp(&ctx).to_string(),
            "builtin.integer <0xf: builtin.int<si64>>"
        );
        assert!(
            ApInt::from(int64_0_ptr.downcast_ref::<IntegerAttr>().unwrap().clone()).is_zero()
                && ApInt::resize_to_i64(&ApInt::from(
                    int64_1_ptr.downcast_ref::<IntegerAttr>().unwrap().clone()
                )) == 15
        );

        let attr_input = "builtin.integer <0x0: builtin.unit>";
        let state_stream = state_stream_from_iterator(
            attr_input.chars(),
            parsable::State::new(&mut ctx, location::Source::InMemory),
        );

        let parse_err = attr_parser()
            .parse(state_stream)
            .err()
            .expect("Integer attribute with non-integer type shouldn't be parsed successfully");
        let expected_err_msg = expect![[r#"
            Parse error at line: 1, column: 22
            Type of IntegerAttr must be IntegerType
        "#]];
        expected_err_msg.assert_eq(&parse_err.to_string());
    }

    #[test]
    fn test_string_attributes() {
        let mut ctx = Context::new();
        dialects::builtin::register(&mut ctx);

        let str_0_ptr = StringAttr::create("hello".to_string());
        let str_1_ptr = StringAttr::create("world".to_string());
        assert!(str_0_ptr.is::<StringAttr>() && &str_0_ptr != &str_1_ptr);
        let str_0_ptr2 = StringAttr::create("hello".to_string());
        assert!(str_0_ptr == str_0_ptr2);
        assert_eq!(str_0_ptr.disp(&ctx).to_string(), "builtin.string \"hello\"");
        assert_eq!(str_1_ptr.disp(&ctx).to_string(), "builtin.string \"world\"");
        assert_eq!(
            String::from(str_0_ptr.downcast_ref::<StringAttr>().unwrap().clone()),
            "hello",
        );
        assert_eq!(
            String::from(str_1_ptr.downcast_ref::<StringAttr>().unwrap().clone()),
            "world"
        );

        let attr_input = "builtin.string \"hello\"";
        let state_stream = state_stream_from_iterator(
            attr_input.chars(),
            parsable::State::new(&mut ctx, location::Source::InMemory),
        );
        let attr = attr_parser().parse(state_stream).unwrap().0;
        assert_eq!(attr.disp(&ctx).to_string(), attr_input);

        let attr_input = "builtin.string \"hello \\\"world\\\"\"";
        let state_stream = state_stream_from_iterator(
            attr_input.chars(),
            parsable::State::new(&mut ctx, location::Source::InMemory),
        );
        let attr_parsed = attr_parser().parse(state_stream).unwrap().0;
        assert_eq!(attr_parsed.disp(&ctx).to_string(), attr_input,);

        // Unsupported escaped character.
        let state_stream = state_stream_from_iterator(
            "builtin.string \"hello \\k \"".chars(),
            parsable::State::new(&mut ctx, location::Source::InMemory),
        );
        let res = attr_parser().parse(state_stream);
        let err_msg = format!("{}", res.err().unwrap());
        let expected_err_msg = expect![[r#"
            Parse error at line: 1, column: 23
            Unexpected escaped character \k
        "#]];
        expected_err_msg.assert_eq(&err_msg);
    }

    #[test]
    fn test_dictionary_attributes() {
        let hello_attr = StringAttr::create("hello".to_string());
        let world_attr = StringAttr::create("world".to_string());

        let mut dict1 = SmallDictAttr::create(vec![
            ("hello", hello_attr.clone()),
            ("world", world_attr.clone()),
        ]);
        let mut dict2 =
            SmallDictAttr::create(vec![("hello", StringAttr::create("hello".to_string()))]);
        let dict1_rev = SmallDictAttr::create(vec![
            ("world", world_attr.clone()),
            ("hello", hello_attr.clone()),
        ]);
        assert!(&dict1 != &dict2);
        assert!(dict1 == dict1_rev);

        let dict1_attr = dict1.as_mut().downcast_mut::<SmallDictAttr>().unwrap();
        let dict2_attr = dict2.as_mut().downcast_mut::<SmallDictAttr>().unwrap();
        assert!(dict1_attr.lookup("hello").unwrap() == &hello_attr);
        assert!(dict1_attr.lookup("world").unwrap() == &world_attr);
        assert!(dict1_attr.lookup("hello world").is_none());
        dict2_attr.insert("world", world_attr);
        assert!(dict1_attr == dict2_attr);

        dict1_attr.remove("hello");
        dict2_attr.remove("hello");
        assert!(&dict1 == &dict2);
    }

    #[test]
    fn test_vec_attributes() {
        let hello_attr = StringAttr::create("hello".to_string());
        let world_attr = StringAttr::create("world".to_string());

        let vec_attr = VecAttr::create(vec![hello_attr.clone(), world_attr.clone()]);
        let vec = vec_attr.downcast_ref::<VecAttr>().unwrap();
        assert!(vec.0.len() == 2 && vec.0[0] == hello_attr && vec.0[1] == world_attr);
    }

    #[test]
    fn test_type_attributes() {
        let mut ctx = Context::new();
        dialects::builtin::register(&mut ctx);

        let ty = IntegerType::get(&mut ctx, 64, Signedness::Signed).into();
        let ty_attr = TypeAttr::create(ty);

        let ty_interface = attr_cast::<dyn TypedAttrInterface>(&*ty_attr).unwrap();
        assert!(ty_interface.get_type() == ty);

        let ty_attr = ty_attr.disp(&ctx).to_string();
        let state_stream = state_stream_from_iterator(
            ty_attr.chars(),
            parsable::State::new(&mut ctx, location::Source::InMemory),
        );
        let ty_attr_parsed = attr_parser().parse(state_stream).unwrap().0;
        assert_eq!(ty_attr_parsed.disp(&ctx).to_string(), ty_attr);
    }
}<|MERGE_RESOLUTION|>--- conflicted
+++ resolved
@@ -16,19 +16,13 @@
     error::Result,
     impl_attr_interface, input_err,
     irfmt::{
-        parsers::{spaced, type_parser},
+        parsers::{location, spaced, type_parser},
         printers::quoted,
     },
     location::Located,
-<<<<<<< HEAD
-    parsable::{location, spaced, IntoParseResult, Parsable, ParseResult, StateStream},
-    printable::{self, Printable},
-    r#type::{type_parser, TypeObj, TypePtr, Typed},
-=======
     parsable::{IntoParseResult, Parsable, ParseResult, StateStream},
     printable::{self, Printable},
-    r#type::{TypeObj, Typed},
->>>>>>> 88b13e2f
+    r#type::{TypeObj, TypePtr, Typed},
     verify_err_noloc,
 };
 
