use combine::{
    between, choice, many1,
    parser::{
        char::digit,
        char::{spaces, string},
    },
    sep_by, token, Parser,
};
use pliron_derive::def_type;

use crate::{
    common_traits::Verify,
    context::{Context, Ptr},
    dialect::Dialect,
    error::Result,
    irfmt::{
        parsers::{spaced, type_parser},
        printers::{functional_type, list_with_sep},
    },
    parsable::{IntoParseResult, Parsable, ParseResult, StateStream},
    printable::{self, ListSeparator, Printable},
<<<<<<< HEAD
    r#type::{Type, TypeObj},
=======
    r#type::{Type, TypeObj, TypePtr},
>>>>>>> 4e8e400e
};

#[derive(Hash, PartialEq, Eq, Clone, Copy, Debug)]
pub enum Signedness {
    Signed,
    Unsigned,
    Signless,
}

#[def_type("builtin.int")]
#[derive(Hash, PartialEq, Eq, Debug)]
pub struct IntegerType {
    width: u64,
    signedness: Signedness,
}

impl IntegerType {
    /// Get or create a new integer type.
    pub fn get(ctx: &mut Context, width: u64, signedness: Signedness) -> TypePtr<Self> {
        Type::register_instance(IntegerType { width, signedness }, ctx)
    }
    /// Get, if it already exists, an integer type.
    pub fn get_existing(
        ctx: &Context,
        width: u64,
        signedness: Signedness,
    ) -> Option<TypePtr<Self>> {
        Type::get_instance(IntegerType { width, signedness }, ctx)
    }

    /// Get width.
    pub fn get_width(&self) -> u64 {
        self.width
    }

    /// Get signedness.
    pub fn get_signedness(&self) -> Signedness {
        self.signedness
    }
}

impl Parsable for IntegerType {
    type Arg = ();
    type Parsed = TypePtr<Self>;
    fn parse<'a>(
        state_stream: &mut StateStream<'a>,
        _arg: Self::Arg,
    ) -> ParseResult<'a, Self::Parsed>
    where
        Self: Sized,
    {
        // Choose b/w si/ui/i ...
        let choicer = choice((
            string("si").map(|_| Signedness::Signed),
            string("ui").map(|_| Signedness::Unsigned),
            string("i").map(|_| Signedness::Signless),
        ));

        // followed by an integer.
        let parser = choicer
            .and(many1::<String, _, _>(digit()).map(|digits| digits.parse::<u64>().unwrap()));

        let mut parser = between(token('<'), token('>'), spaced(parser));
        parser
            .parse_stream(&mut state_stream.stream)
            .map(|(signedness, width)| IntegerType::get(state_stream.state.ctx, width, signedness))
            .into()
    }
}

impl Printable for IntegerType {
    fn fmt(
        &self,
        _ctx: &Context,
        _state: &printable::State,
        f: &mut core::fmt::Formatter<'_>,
    ) -> core::fmt::Result {
        write!(f, "<",)?;
        match &self.signedness {
            Signedness::Signed => write!(f, "si{}", self.width)?,
            Signedness::Unsigned => write!(f, "ui{}", self.width)?,
            Signedness::Signless => write!(f, "i{}", self.width)?,
        }
        write!(f, ">")
    }
}

impl Verify for IntegerType {
    fn verify(&self, _ctx: &Context) -> Result<()> {
        todo!()
    }
}

/// Map from a list of inputs to a list of results
///
/// See MLIR's [FunctionType](https://mlir.llvm.org/docs/Dialects/Builtin/#functiontype).
///
#[def_type("builtin.function")]
#[derive(Hash, PartialEq, Eq, Debug)]
pub struct FunctionType {
    /// Function arguments / inputs.
    inputs: Vec<Ptr<TypeObj>>,
    /// Function results / outputs.
    results: Vec<Ptr<TypeObj>>,
}

impl FunctionType {
    /// Get or create a new Function type.
    pub fn get(
        ctx: &mut Context,
        inputs: Vec<Ptr<TypeObj>>,
        results: Vec<Ptr<TypeObj>>,
    ) -> TypePtr<Self> {
        Type::register_instance(FunctionType { inputs, results }, ctx)
    }
    /// Get, if it already exists, a Function type.
    pub fn get_existing(
        ctx: &Context,
        inputs: Vec<Ptr<TypeObj>>,
        results: Vec<Ptr<TypeObj>>,
    ) -> Option<TypePtr<Self>> {
        Type::get_instance(FunctionType { inputs, results }, ctx)
    }

    /// Get a reference to the function input / argument types.
    pub fn get_inputs(&self) -> &Vec<Ptr<TypeObj>> {
        &self.inputs
    }

    /// Get a reference to the function result / output types.
    pub fn get_results(&self) -> &Vec<Ptr<TypeObj>> {
        &self.results
    }
}

impl Printable for FunctionType {
    fn fmt(
        &self,
        ctx: &Context,
        state: &printable::State,
        f: &mut core::fmt::Formatter<'_>,
    ) -> core::fmt::Result {
        let sep = ListSeparator::Char(',');
        functional_type(
            list_with_sep(&self.inputs, sep),
            list_with_sep(&self.results, sep),
        )
        .fmt(ctx, state, f)
    }
}

impl Parsable for FunctionType {
    type Arg = ();
    type Parsed = TypePtr<Self>;

    fn parse<'a>(
        state_stream: &mut StateStream<'a>,
        _arg: Self::Arg,
    ) -> ParseResult<'a, Self::Parsed>
    where
        Self: Sized,
    {
        let type_list_parser = || {
            spaced(between(
                token('('),
                token(')'),
                spaces().with(sep_by::<Vec<_>, _, _, _>(
                    type_parser().skip(spaces()),
                    token(',').skip(spaces()),
                )),
            ))
        };
        let mut parser = spaced(between(
            token('<'),
            token('>'),
            type_list_parser()
                .skip(spaced(string("->")))
                .and(type_list_parser()),
        ));
        parser
            .parse_stream(state_stream)
            .map(|(inputs, results)| Self::get(state_stream.state.ctx, inputs, results))
            .into()
    }
}

impl Verify for FunctionType {
    fn verify(&self, _ctx: &Context) -> Result<()> {
        todo!()
    }
}

#[def_type("builtin.unit")]
#[derive(Hash, PartialEq, Eq, Debug)]
pub struct UnitType;

impl UnitType {
    /// Get or create a new unit type.
    pub fn get(ctx: &mut Context) -> TypePtr<Self> {
        Type::register_instance(UnitType {}, ctx)
    }
}

impl Printable for UnitType {
    fn fmt(
        &self,
        _ctx: &Context,
        _state: &printable::State,
        _f: &mut core::fmt::Formatter<'_>,
    ) -> core::fmt::Result {
        Ok(())
    }
}

impl Parsable for UnitType {
    type Arg = ();
    type Parsed = TypePtr<Self>;

    fn parse<'a>(
        state_stream: &mut StateStream<'a>,
        _arg: Self::Arg,
    ) -> ParseResult<'a, Self::Parsed>
    where
        Self: Sized,
    {
        Ok(UnitType::get(state_stream.state.ctx)).into_parse_result()
    }
}

impl Verify for UnitType {
    fn verify(&self, _ctx: &Context) -> Result<()> {
        Ok(())
    }
}

pub fn register(dialect: &mut Dialect) {
    IntegerType::register_type_in_dialect(dialect, IntegerType::parser_fn);
    FunctionType::register_type_in_dialect(dialect, FunctionType::parser_fn);
    UnitType::register_type_in_dialect(dialect, UnitType::parser_fn);
}

#[cfg(test)]
mod tests {
    use combine::{eof, Parser};
    use expect_test::expect;

    use super::FunctionType;
    use crate::{
        context::Context,
        dialects::{
            self,
            builtin::types::{IntegerType, Signedness},
        },
        location,
        parsable::{self, state_stream_from_iterator, Parsable},
        r#type::Type,
    };
    #[test]
    fn test_integer_types() {
        let mut ctx = Context::new();

        let int32_1_ptr = IntegerType::get(&mut ctx, 32, Signedness::Signed);
        let int32_2_ptr = IntegerType::get(&mut ctx, 32, Signedness::Signed);
        let int64_ptr = IntegerType::get(&mut ctx, 64, Signedness::Signed);
        let uint32_ptr = IntegerType::get(&mut ctx, 32, Signedness::Unsigned);

        assert!(int32_1_ptr.deref(&ctx).hash_type() == int32_2_ptr.deref(&ctx).hash_type());
        assert!(int32_1_ptr.deref(&ctx).hash_type() != int64_ptr.deref(&ctx).hash_type());
        assert!(int32_1_ptr.deref(&ctx).hash_type() != uint32_ptr.deref(&ctx).hash_type());
        assert!(int32_1_ptr == int32_2_ptr);
        assert!(int32_1_ptr != int64_ptr);
        assert!(int32_1_ptr != uint32_ptr);

        assert!(int32_1_ptr.deref(&ctx).get_self_ptr(&ctx) == int32_1_ptr.into());
        assert!(int32_2_ptr.deref(&ctx).get_self_ptr(&ctx) == int32_1_ptr.into());
        assert!(int32_2_ptr.deref(&ctx).get_self_ptr(&ctx) == int32_2_ptr.into());
        assert!(int64_ptr.deref(&ctx).get_self_ptr(&ctx) == int64_ptr.into());
        assert!(uint32_ptr.deref(&ctx).get_self_ptr(&ctx) == uint32_ptr.into());
        assert!(uint32_ptr.deref(&ctx).get_self_ptr(&ctx) != int32_1_ptr.into());
        assert!(uint32_ptr.deref(&ctx).get_self_ptr(&ctx) != int64_ptr.into());
    }

    #[test]
    fn test_function_types() {
        let mut ctx = Context::new();
        let int32_1_ptr = IntegerType::get(&mut ctx, 32, Signedness::Signed);
        let int64_ptr = IntegerType::get(&mut ctx, 64, Signedness::Signed);

        let ft_ref = FunctionType::get(&mut ctx, vec![int32_1_ptr.into()], vec![int64_ptr.into()])
            .deref(&ctx);
        assert!(
            ft_ref.get_inputs()[0] == int32_1_ptr.into()
                && ft_ref.get_results()[0] == int64_ptr.into()
        );
    }

    #[test]
    fn test_integer_parsing() {
        let mut ctx = Context::new();
        let state_stream = state_stream_from_iterator(
            "<si64>".chars(),
            parsable::State::new(&mut ctx, location::Source::InMemory),
        );

        let res = IntegerType::parser(())
            .and(eof())
            .parse(state_stream)
            .unwrap()
            .0
             .0;
        assert!(
            res == IntegerType::get_existing(&ctx, 64, Signedness::Signed)
                .unwrap()
                .into()
        )
    }

    #[test]
    fn test_integer_parsing_errs() {
        let mut ctx = Context::new();
        let a = "<asi64>".to_string();
        let state_stream = state_stream_from_iterator(
            a.chars(),
            parsable::State::new(&mut ctx, location::Source::InMemory),
        );

        let res = IntegerType::parser(()).parse(state_stream);
        let err_msg = format!("{}", res.err().unwrap());

        let expected_err_msg = expect![[r#"
            Parse error at line: 1, column: 2
            Unexpected `a`
            Expected whitespaces, si, ui or i
        "#]];
        expected_err_msg.assert_eq(&err_msg);
    }

    #[test]
    fn test_fntype_parsing() {
        let mut ctx = Context::new();
        dialects::builtin::register(&mut ctx);

        let si32 = IntegerType::get(&mut ctx, 32, Signedness::Signed);

        let state_stream = state_stream_from_iterator(
            "<() -> (builtin.int <si32>)>".chars(),
            parsable::State::new(&mut ctx, location::Source::InMemory),
        );

        let res = FunctionType::parser(())
            .and(eof())
            .parse(state_stream)
            .unwrap()
            .0
             .0;
        assert!(
            res == FunctionType::get_existing(&ctx, vec![], vec![si32.into()])
                .unwrap()
                .into()
        )
    }
}<|MERGE_RESOLUTION|>--- conflicted
+++ resolved
@@ -19,11 +19,7 @@
     },
     parsable::{IntoParseResult, Parsable, ParseResult, StateStream},
     printable::{self, ListSeparator, Printable},
-<<<<<<< HEAD
-    r#type::{Type, TypeObj},
-=======
     r#type::{Type, TypeObj, TypePtr},
->>>>>>> 4e8e400e
 };
 
 #[derive(Hash, PartialEq, Eq, Clone, Copy, Debug)]
