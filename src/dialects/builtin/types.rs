use combine::{
    between, choice, many1,
    parser::{
        char::digit,
        char::{spaces, string},
    },
    sep_by, token, Parser,
};
use pliron_derive::def_type;

use crate::{
    common_traits::Verify,
    context::{Context, Ptr},
    dialect::Dialect,
    error::Result,
    irfmt::{
        parsers::{spaced, type_parser},
        printers::{functional_type, list_with_sep},
    },
    parsable::{IntoParseResult, Parsable, ParseResult, StateStream},
    printable::{self, ListSeparator, Printable},
<<<<<<< HEAD
    r#type::{type_parser, Type, TypeObj, TypePtr},
=======
    r#type::{Type, TypeObj},
>>>>>>> 88b13e2f
};

#[derive(Hash, PartialEq, Eq, Clone, Copy, Debug)]
pub enum Signedness {
    Signed,
    Unsigned,
    Signless,
}

#[def_type("builtin.int")]
#[derive(Hash, PartialEq, Eq, Debug)]
pub struct IntegerType {
    width: u64,
    signedness: Signedness,
}

impl IntegerType {
    /// Get or create a new integer type.
    pub fn get(ctx: &mut Context, width: u64, signedness: Signedness) -> TypePtr<Self> {
        Type::register_instance(IntegerType { width, signedness }, ctx)
    }
    /// Get, if it already exists, an integer type.
    pub fn get_existing(
        ctx: &Context,
        width: u64,
        signedness: Signedness,
    ) -> Option<TypePtr<Self>> {
        Type::get_instance(IntegerType { width, signedness }, ctx)
    }

    /// Get width.
    pub fn get_width(&self) -> u64 {
        self.width
    }

    /// Get signedness.
    pub fn get_signedness(&self) -> Signedness {
        self.signedness
    }
}

impl Parsable for IntegerType {
    type Arg = ();
    type Parsed = Ptr<TypeObj>;
    fn parse<'a>(
        state_stream: &mut StateStream<'a>,
        _arg: Self::Arg,
    ) -> ParseResult<'a, Self::Parsed>
    where
        Self: Sized,
    {
        // Choose b/w si/ui/i ...
        let choicer = choice((
            string("si").map(|_| Signedness::Signed),
            string("ui").map(|_| Signedness::Unsigned),
            string("i").map(|_| Signedness::Signless),
        ));

        // followed by an integer.
        let parser = choicer
            .and(many1::<String, _, _>(digit()).map(|digits| digits.parse::<u64>().unwrap()));

        let mut parser = between(token('<'), token('>'), spaced(parser));
        parser
            .parse_stream(&mut state_stream.stream)
            .map(|(signedness, width)| {
                IntegerType::get(state_stream.state.ctx, width, signedness).into()
            })
            .into()
    }
}

impl Printable for IntegerType {
    fn fmt(
        &self,
        _ctx: &Context,
        _state: &printable::State,
        f: &mut core::fmt::Formatter<'_>,
    ) -> core::fmt::Result {
        write!(f, "<",)?;
        match &self.signedness {
            Signedness::Signed => write!(f, "si{}", self.width)?,
            Signedness::Unsigned => write!(f, "ui{}", self.width)?,
            Signedness::Signless => write!(f, "i{}", self.width)?,
        }
        write!(f, ">")
    }
}

impl Verify for IntegerType {
    fn verify(&self, _ctx: &Context) -> Result<()> {
        todo!()
    }
}

/// Map from a list of inputs to a list of results
///
/// See MLIR's [FunctionType](https://mlir.llvm.org/docs/Dialects/Builtin/#functiontype).
///
#[def_type("builtin.function")]
#[derive(Hash, PartialEq, Eq, Debug)]
pub struct FunctionType {
    /// Function arguments / inputs.
    inputs: Vec<Ptr<TypeObj>>,
    /// Function results / outputs.
    results: Vec<Ptr<TypeObj>>,
}

impl FunctionType {
    /// Get or create a new Function type.
    pub fn get(
        ctx: &mut Context,
        inputs: Vec<Ptr<TypeObj>>,
        results: Vec<Ptr<TypeObj>>,
    ) -> TypePtr<Self> {
        Type::register_instance(FunctionType { inputs, results }, ctx)
    }
    /// Get, if it already exists, a Function type.
    pub fn get_existing(
        ctx: &Context,
        inputs: Vec<Ptr<TypeObj>>,
        results: Vec<Ptr<TypeObj>>,
    ) -> Option<TypePtr<Self>> {
        Type::get_instance(FunctionType { inputs, results }, ctx)
    }

    /// Get a reference to the function input / argument types.
    pub fn get_inputs(&self) -> &Vec<Ptr<TypeObj>> {
        &self.inputs
    }

    /// Get a reference to the function result / output types.
    pub fn get_results(&self) -> &Vec<Ptr<TypeObj>> {
        &self.results
    }
}

impl Printable for FunctionType {
    fn fmt(
        &self,
        ctx: &Context,
        state: &printable::State,
        f: &mut core::fmt::Formatter<'_>,
    ) -> core::fmt::Result {
        let sep = ListSeparator::Char(',');
        functional_type(
            list_with_sep(&self.inputs, sep),
            list_with_sep(&self.results, sep),
        )
        .fmt(ctx, state, f)
    }
}

impl Parsable for FunctionType {
    type Arg = ();
    type Parsed = Ptr<TypeObj>;

    fn parse<'a>(
        state_stream: &mut StateStream<'a>,
        _arg: Self::Arg,
    ) -> ParseResult<'a, Self::Parsed>
    where
        Self: Sized,
    {
        let type_list_parser = || {
            spaced(between(
                token('('),
                token(')'),
                spaces().with(sep_by::<Vec<_>, _, _, _>(
                    type_parser().skip(spaces()),
                    token(',').skip(spaces()),
                )),
            ))
        };
        let mut parser = spaced(between(
            token('<'),
            token('>'),
            type_list_parser()
                .skip(spaced(string("->")))
                .and(type_list_parser()),
        ));
        parser
            .parse_stream(state_stream)
            .map(|(inputs, results)| Self::get(state_stream.state.ctx, inputs, results).into())
            .into()
    }
}

impl Verify for FunctionType {
    fn verify(&self, _ctx: &Context) -> Result<()> {
        todo!()
    }
}

#[def_type("builtin.unit")]
#[derive(Hash, PartialEq, Eq, Debug)]
pub struct UnitType;

impl UnitType {
    /// Get or create a new unit type.
    pub fn get(ctx: &mut Context) -> TypePtr<Self> {
        Type::register_instance(UnitType {}, ctx)
    }
}

impl Printable for UnitType {
    fn fmt(
        &self,
        _ctx: &Context,
        _state: &printable::State,
        _f: &mut core::fmt::Formatter<'_>,
    ) -> core::fmt::Result {
        Ok(())
    }
}

impl Parsable for UnitType {
    type Arg = ();
    type Parsed = Ptr<TypeObj>;

    fn parse<'a>(
        state_stream: &mut StateStream<'a>,
        _arg: Self::Arg,
    ) -> ParseResult<'a, Self::Parsed>
    where
        Self: Sized,
    {
        Ok(UnitType::get(state_stream.state.ctx).into()).into_parse_result()
    }
}

impl Verify for UnitType {
    fn verify(&self, _ctx: &Context) -> Result<()> {
        Ok(())
    }
}

pub fn register(dialect: &mut Dialect) {
    IntegerType::register_type_in_dialect(dialect, IntegerType::parser_fn);
    FunctionType::register_type_in_dialect(dialect, FunctionType::parser_fn);
    UnitType::register_type_in_dialect(dialect, UnitType::parser_fn);
}

#[cfg(test)]
mod tests {
    use combine::{eof, Parser};
    use expect_test::expect;

    use super::FunctionType;
    use crate::{
        context::Context,
        dialects::{
            self,
            builtin::types::{IntegerType, Signedness},
        },
        location,
        parsable::{self, state_stream_from_iterator, Parsable},
        r#type::Type,
    };
    #[test]
    fn test_integer_types() {
        let mut ctx = Context::new();

        let int32_1_ptr = IntegerType::get(&mut ctx, 32, Signedness::Signed);
        let int32_2_ptr = IntegerType::get(&mut ctx, 32, Signedness::Signed);
        let int64_ptr = IntegerType::get(&mut ctx, 64, Signedness::Signed);
        let uint32_ptr = IntegerType::get(&mut ctx, 32, Signedness::Unsigned);

        assert!(int32_1_ptr.deref(&ctx).hash_type() == int32_2_ptr.deref(&ctx).hash_type());
        assert!(int32_1_ptr.deref(&ctx).hash_type() != int64_ptr.deref(&ctx).hash_type());
        assert!(int32_1_ptr.deref(&ctx).hash_type() != uint32_ptr.deref(&ctx).hash_type());
        assert!(int32_1_ptr == int32_2_ptr);
        assert!(int32_1_ptr != int64_ptr);
        assert!(int32_1_ptr != uint32_ptr);

        assert!(int32_1_ptr.deref(&ctx).get_self_ptr(&ctx) == int32_1_ptr.into());
        assert!(int32_2_ptr.deref(&ctx).get_self_ptr(&ctx) == int32_1_ptr.into());
        assert!(int32_2_ptr.deref(&ctx).get_self_ptr(&ctx) == int32_2_ptr.into());
        assert!(int64_ptr.deref(&ctx).get_self_ptr(&ctx) == int64_ptr.into());
        assert!(uint32_ptr.deref(&ctx).get_self_ptr(&ctx) == uint32_ptr.into());
        assert!(uint32_ptr.deref(&ctx).get_self_ptr(&ctx) != int32_1_ptr.into());
        assert!(uint32_ptr.deref(&ctx).get_self_ptr(&ctx) != int64_ptr.into());
    }

    #[test]
    fn test_function_types() {
        let mut ctx = Context::new();
        let int32_1_ptr = IntegerType::get(&mut ctx, 32, Signedness::Signed);
        let int64_ptr = IntegerType::get(&mut ctx, 64, Signedness::Signed);

        let ft_ref = FunctionType::get(&mut ctx, vec![int32_1_ptr.into()], vec![int64_ptr.into()])
            .deref(&ctx);
        assert!(
            ft_ref.get_inputs()[0] == int32_1_ptr.into()
                && ft_ref.get_results()[0] == int64_ptr.into()
        );
    }

    #[test]
    fn test_integer_parsing() {
        let mut ctx = Context::new();
        let state_stream = state_stream_from_iterator(
            "<si64>".chars(),
            parsable::State::new(&mut ctx, location::Source::InMemory),
        );

        let res = IntegerType::parser(())
            .and(eof())
            .parse(state_stream)
            .unwrap()
            .0
             .0;
        assert!(
            res == IntegerType::get_existing(&ctx, 64, Signedness::Signed)
                .unwrap()
                .into()
        )
    }

    #[test]
    fn test_integer_parsing_errs() {
        let mut ctx = Context::new();
        let a = "<asi64>".to_string();
        let state_stream = state_stream_from_iterator(
            a.chars(),
            parsable::State::new(&mut ctx, location::Source::InMemory),
        );

        let res = IntegerType::parser(()).parse(state_stream);
        let err_msg = format!("{}", res.err().unwrap());

        let expected_err_msg = expect![[r#"
            Parse error at line: 1, column: 2
            Unexpected `a`
            Expected whitespaces, si, ui or i
        "#]];
        expected_err_msg.assert_eq(&err_msg);
    }

    #[test]
    fn test_fntype_parsing() {
        let mut ctx = Context::new();
        dialects::builtin::register(&mut ctx);

        let si32 = IntegerType::get(&mut ctx, 32, Signedness::Signed);

        let state_stream = state_stream_from_iterator(
            "<() -> (builtin.int <si32>)>".chars(),
            parsable::State::new(&mut ctx, location::Source::InMemory),
        );

        let res = FunctionType::parser(())
            .and(eof())
            .parse(state_stream)
            .unwrap()
            .0
             .0;
        assert!(
            res == FunctionType::get_existing(&ctx, vec![], vec![si32.into()])
                .unwrap()
                .into()
        )
    }
}<|MERGE_RESOLUTION|>--- conflicted
+++ resolved
@@ -19,11 +19,7 @@
     },
     parsable::{IntoParseResult, Parsable, ParseResult, StateStream},
     printable::{self, ListSeparator, Printable},
-<<<<<<< HEAD
-    r#type::{type_parser, Type, TypeObj, TypePtr},
-=======
-    r#type::{Type, TypeObj},
->>>>>>> 88b13e2f
+    r#type::{Type, TypeObj, TypePtr},
 };
 
 #[derive(Hash, PartialEq, Eq, Clone, Copy, Debug)]
