//! Attributes are non-SSA data stored in [Operation](crate::operation::Operation)s.
//!
//! See [MLIR Attributes](https://mlir.llvm.org/docs/LangRef/#attributes).
//! Unlike in MLIR, we do not unique attributes, and hence they are mutable.
//! These are similar in concept to [Properties](https://discourse.llvm.org/t/rfc-introducing-mlir-operation-properties/67846).
//! Attribute objects are boxed and not wrapped with [Ptr](crate::context::Ptr).
//! They are heavy (i.e., not just a pointer, handle or reference),
//! making clones potentially expensive.
//!
//! The [def_attribute](pliron_derive::def_attribute) proc macro from the
//! pliron-derive create can be used to implement [Attribute] for a rust type.
//!
//! Common semantics, API and behaviour of [Attribute]s are
//! abstracted into interfaces. Interfaces in pliron capture MLIR
//! functionality of both [Traits](https://mlir.llvm.org/docs/Traits/)
//! and [Interfaces](https://mlir.llvm.org/docs/Interfaces/).
//! Interfaces must all implement an associated function named `verify` with
//! the type [AttrInterfaceVerifier].
//!
//! [Attribute]s that implement an interface must do so using the
//! [impl_attr_interface](crate::impl_attr_interface) macro.
//! This ensures that the interface verifier is automatically called,
//! and that a `&dyn Attribute` object can be [cast](attr_cast) into an
//! interface object, (or that it can be checked if the interface
//! is [implemented](attr_impls)) with ease.
//!
//! [AttrObj]s can be downcasted to their concrete types using
/// [downcast_rs](https://docs.rs/downcast-rs/1.2.0/downcast_rs/index.html#example-without-generics).
use std::{
    fmt::{Debug, Display},
    hash::Hash,
    ops::Deref,
};

use combine::{parser, Parser};
use downcast_rs::{impl_downcast, Downcast};
use dyn_clone::DynClone;
use intertrait::{cast::CastRef, CastFrom};
use rustc_hash::FxHashMap;

use crate::{
    common_traits::Verify,
    context::Context,
    dialect::{Dialect, DialectName},
    error::Result,
    identifier::Identifier,
    input_err,
    irfmt::parsers::spaced,
    location::Located,
    parsable::{Parsable, ParseResult, ParserFn, StateStream},
    printable::{self, Printable},
};

pub type AttributeDict = FxHashMap<&'static str, AttrObj>;

/// Basic functionality that every attribute in the IR must implement.
///
/// See [module](crate::attribute) documentation for more information.
pub trait Attribute: Printable + Verify + Downcast + CastFrom + Sync + DynClone + Debug {
    /// Is self equal to an other Attribute?
    fn eq_attr(&self, other: &dyn Attribute) -> bool;

    /// Get an [Attribute]'s static name. This is *not* per instantnce.
    /// It is mostly useful for printing and parsing the attribute.
    fn get_attr_id(&self) -> AttrId;

    /// Same as [get_attr_id](Self::get_attr_id), but without the self reference.
    fn get_attr_id_static() -> AttrId
    where
        Self: Sized;

    /// Verify all interfaces implemented by this attribute.
    fn verify_interfaces(&self, ctx: &Context) -> Result<()>;

    /// Register this attribute's [AttrId] in the dialect it belongs to.
    fn register_attr_in_dialect(dialect: &mut Dialect, attr_parser: ParserFn<(), AttrObj>)
    where
        Self: Sized,
    {
        dialect.add_attr(Self::get_attr_id_static(), attr_parser);
    }
}
impl_downcast!(Attribute);
dyn_clone::clone_trait_object!(Attribute);

/// [Attribute] objects are boxed and stored in the IR.
pub type AttrObj = Box<dyn Attribute>;

impl PartialEq for AttrObj {
    fn eq(&self, other: &Self) -> bool {
        (**self).eq_attr(&**other)
    }
}

impl Eq for AttrObj {}

impl Printable for AttrObj {
    fn fmt(
        &self,
        ctx: &Context,
        state: &printable::State,
        f: &mut core::fmt::Formatter<'_>,
    ) -> core::fmt::Result {
        write!(f, "{} ", self.get_attr_id())?;
        Printable::fmt(self.deref(), ctx, state, f)
    }
}

<<<<<<< HEAD
impl Verify for AttrObj {
    fn verify(&self, ctx: &Context) -> Result<()> {
        self.as_ref().verify(ctx)
=======
impl Parsable for AttrObj {
    type Arg = ();
    type Parsed = AttrObj;

    fn parse<'a>(
        state_stream: &mut StateStream<'a>,
        _arg: Self::Arg,
    ) -> ParseResult<'a, Self::Parsed> {
        let loc = state_stream.loc();
        let attr_id_parser = spaced(AttrId::parser(()));

        let mut attr_parser = attr_id_parser.then(move |attr_id: AttrId| {
            let loc = loc.clone();
            combine::parser(move |parsable_state: &mut StateStream<'a>| {
                let state = &parsable_state.state;
                let dialect = state
                    .ctx
                    .dialects
                    .get(&attr_id.dialect)
                    .expect("Dialect name parsed but dialect isn't registered");
                let Some(attr_parser) = dialect.attributes.get(&attr_id) else {
                    input_err!(
                        loc.clone(),
                        "Unregistered attribute {}",
                        attr_id.disp(state.ctx)
                    )?
                };
                attr_parser(&(), ())
                    .parse_stream(parsable_state)
                    .into_result()
            })
        });

        attr_parser.parse_stream(state_stream).into_result()
>>>>>>> 88b13e2f
    }
}

/// Cast reference to an [Attribute] object to an interface reference.
pub fn attr_cast<T: ?Sized + Attribute>(attr: &dyn Attribute) -> Option<&T> {
    attr.cast::<T>()
}

/// Does this [Attribute] object implement interface T?
pub fn attr_impls<T: ?Sized + Attribute>(attr: &dyn Attribute) -> bool {
    attr.impls::<T>()
}

#[derive(Clone, Hash, PartialEq, Eq)]
/// An [Attribute]'s name (not including it's dialect).
pub struct AttrName(String);

impl AttrName {
    /// Create a new AttrName.
    pub fn new(name: &str) -> AttrName {
        AttrName(name.to_string())
    }
}

impl Printable for AttrName {
    fn fmt(
        &self,
        _ctx: &Context,
        _state: &printable::State,
        f: &mut core::fmt::Formatter<'_>,
    ) -> core::fmt::Result {
        <Self as Display>::fmt(self, f)
    }
}

impl Display for AttrName {
    fn fmt(&self, f: &mut std::fmt::Formatter<'_>) -> std::fmt::Result {
        write!(f, "{}", self.0)
    }
}

impl Parsable for AttrName {
    type Arg = ();
    type Parsed = AttrName;

    fn parse<'a>(
        state_stream: &mut crate::parsable::StateStream<'a>,
        _arg: Self::Arg,
    ) -> ParseResult<'a, Self::Parsed>
    where
        Self: Sized,
    {
        Identifier::parser(())
            .map(|name| AttrName::new(&name))
            .parse_stream(state_stream)
            .into()
    }
}

impl Deref for AttrName {
    type Target = String;

    fn deref(&self) -> &Self::Target {
        &self.0
    }
}
/// A combination of a Attr's name and its dialect.
#[derive(Clone, Hash, PartialEq, Eq)]
pub struct AttrId {
    pub dialect: DialectName,
    pub name: AttrName,
}

impl Printable for AttrId {
    fn fmt(
        &self,
        _ctx: &Context,
        _state: &printable::State,
        f: &mut core::fmt::Formatter<'_>,
    ) -> core::fmt::Result {
        <Self as Display>::fmt(self, f)
    }
}

impl Display for AttrId {
    fn fmt(&self, f: &mut std::fmt::Formatter<'_>) -> std::fmt::Result {
        write!(f, "{}.{}", self.dialect, self.name)
    }
}

impl Parsable for AttrId {
    type Arg = ();
    type Parsed = AttrId;

    // Parses (but does not validate) a TypeId.
    fn parse<'a>(
        state_stream: &mut StateStream<'a>,
        _arg: Self::Arg,
    ) -> ParseResult<'a, Self::Parsed>
    where
        Self: Sized,
    {
        let mut parser = DialectName::parser(())
            .skip(parser::char::char('.'))
            .and(AttrName::parser(()))
            .map(|(dialect, name)| AttrId { dialect, name });
        parser.parse_stream(state_stream).into()
    }
}

/// Every attribute interface must have a function named `verify` with this type.
pub type AttrInterfaceVerifier = fn(&dyn Attribute, &Context) -> Result<()>;

/// Implement an Attribute Interface for an Attribute.
/// The interface trait must define a `verify` function with type [AttrInterfaceVerifier].
///
/// Usage:
/// ```
/// #[def_attribute("dialect.name")]
/// #[derive(PartialEq, Eq, Clone, Debug)]
/// struct MyAttr { }
///
/// trait MyAttrInterface: Attribute {
///     fn monu(&self);
///     fn verify(attr: &dyn Attribute, ctx: &Context) -> Result<()>
///         where
///         Self: Sized,
///     {
///         Ok(())
///     }
/// }
/// impl_attr_interface!(
///     MyAttrInterface for MyAttr
///     {
///         fn monu(&self) { println!("monu"); }
///     }
/// );
/// # use pliron::{
/// #     printable::{self, Printable},
/// #     context::Context, error::Result, common_traits::Verify,
/// #     attribute::Attribute, impl_attr_interface
/// # };
/// # use pliron_derive::def_attribute;
/// #
/// # impl Printable for MyAttr {
/// #    fn fmt(&self, _ctx: &Context, _state: &printable::State, _f: &mut core::fmt::Formatter<'_>) -> core::fmt::Result {
/// #        todo!()
/// #    }
/// # }
///
/// # impl Verify for MyAttr {
/// #   fn verify(&self, _ctx: &Context) -> Result<()> {
/// #        todo!()
/// #    }
/// # }
#[macro_export]
macro_rules! impl_attr_interface {
    ($intr_name:ident for $attr_name:path { $($tt:tt)* }) => {
        paste::paste!{
            inventory::submit! {
                $attr_name::build_interface_verifier(<$attr_name as $intr_name>::verify)
            }
        }

        #[intertrait::cast_to]
        impl $intr_name for $attr_name {
            $($tt)*
        }
    };
}<|MERGE_RESOLUTION|>--- conflicted
+++ resolved
@@ -106,11 +106,6 @@
     }
 }
 
-<<<<<<< HEAD
-impl Verify for AttrObj {
-    fn verify(&self, ctx: &Context) -> Result<()> {
-        self.as_ref().verify(ctx)
-=======
 impl Parsable for AttrObj {
     type Arg = ();
     type Parsed = AttrObj;
@@ -145,7 +140,12 @@
         });
 
         attr_parser.parse_stream(state_stream).into_result()
->>>>>>> 88b13e2f
+    }
+}
+
+impl Verify for AttrObj {
+    fn verify(&self, ctx: &Context) -> Result<()> {
+        self.as_ref().verify(ctx)
     }
 }
 
