//! An operation is the basic unit of execution in the IR.
//! The general idea is similar to MLIR's
//! [Operation](https://mlir.llvm.org/docs/LangRef/#operations)

use std::marker::PhantomData;

use combine::{attempt, parser::char::spaces, token, Parser};
use thiserror::Error;

use crate::{
    attribute::AttributeDict,
    basic_block::BasicBlock,
    common_traits::{Named, Verify},
    context::{private::ArenaObj, ArenaCell, Context, Ptr},
    debug_info,
    error::Result,
    identifier::Identifier,
    input_err,
    irfmt::parsers::spaced,
    linked_list::{private, LinkedList},
    location::{Located, Location},
    op::{self, OpId, OpObj},
<<<<<<< HEAD
    parsable::{self, location, spaced, Parsable, ParseResult, StateStream},
=======
    parsable::{self, Parsable, ParseResult, StateStream},
>>>>>>> 88b13e2f
    printable::{self, Printable},
    r#type::{TypeObj, Typed},
    region::Region,
    use_def_lists::{DefNode, DefTrait, DefUseParticipant, Use, UseNode, Value},
    vec_exns::VecExtns,
    verify_err,
};

/// Represents the result of an [Operation].
pub(crate) struct OpResult {
    /// The def containing the list of this result's uses.
    pub(crate) def: DefNode<Value>,
    /// Get the [Operation] that this is a result of.
    def_op: Ptr<Operation>,
    /// Index of this result in the [Operation] that this is part of.
    res_idx: usize,
    /// [Type](crate::type::Type) of this operation result.
    ty: Ptr<TypeObj>,
}

impl OpResult {
    /// Get the [Type](crate::type::Type) of this operation result.
    pub fn get_type(&self) -> Ptr<TypeObj> {
        self.ty
    }
}

impl Typed for OpResult {
    fn get_type(&self, _ctx: &Context) -> Ptr<TypeObj> {
        self.get_type()
    }
}

impl Printable for OpResult {
    fn fmt(
        &self,
        ctx: &Context,
        _state: &printable::State,
        f: &mut std::fmt::Formatter<'_>,
    ) -> std::fmt::Result {
        write!(f, "{}", self.unique_name(ctx))
    }
}

impl From<&OpResult> for Value {
    fn from(value: &OpResult) -> Self {
        Value::OpResult {
            op: value.def_op,
            res_idx: value.res_idx,
        }
    }
}

impl Named for OpResult {
    fn given_name(&self, ctx: &Context) -> Option<String> {
        debug_info::get_operation_result_name(ctx, self.def_op, self.res_idx)
    }

    fn id(&self, _ctx: &Context) -> String {
        format!("{}_res{}", self.def_op.make_name("op"), self.res_idx)
    }
}

/// Links an [Operation] with other operations and the container [BasicBlock]
pub struct BlockLinks {
    /// Parent block of this operation.
    pub parent_block: Option<Ptr<BasicBlock>>,
    /// The next operation in the basic block's list of operations.
    pub next_op: Option<Ptr<Operation>>,
    /// The previous operation in the basic block's list of operations.
    pub prev_op: Option<Ptr<Operation>>,
}

impl BlockLinks {
    pub fn new_unlinked() -> BlockLinks {
        BlockLinks {
            parent_block: None,
            next_op: None,
            prev_op: None,
        }
    }
}

/// Basic unit of execution. May or may not be in a [BasicBlock].
pub struct Operation {
    /// OpId of self.
    pub(crate) opid: OpId,
    /// A [Ptr] to self.
    pub(crate) self_ptr: Ptr<Operation>,
    /// [Results](OpResult) defined by self.
    pub(crate) results: Vec<OpResult>,
    /// [Operand]s used by self.
    pub(crate) operands: Vec<Operand<Value>>,
    /// Control-flow-graph successors.
    pub(crate) successors: Vec<Operand<Ptr<BasicBlock>>>,
    /// Links to the parent [BasicBlock] and
    /// previous and next [Operation]s in the block.
    pub(crate) block_links: BlockLinks,
    /// A dictionary of attributes.
    pub attributes: AttributeDict,
    /// Regions contained inside this operation.
    pub(crate) regions: Vec<Ptr<Region>>,
    /// Source location of this operation.
    loc: Location,
}

impl PartialEq for Operation {
    fn eq(&self, other: &Self) -> bool {
        self.self_ptr == other.self_ptr
    }
}

impl private::LinkedList for Operation {
    type ContainerType = BasicBlock;
    fn set_next(&mut self, next: Option<Ptr<Self>>) {
        self.block_links.next_op = next;
    }
    fn set_prev(&mut self, prev: Option<Ptr<Self>>) {
        self.block_links.prev_op = prev;
    }
    fn set_container(&mut self, container: Option<Ptr<BasicBlock>>) {
        self.block_links.parent_block = container;
    }
}

impl LinkedList for Operation {
    fn get_next(&self) -> Option<Ptr<Self>> {
        self.block_links.next_op
    }
    fn get_prev(&self) -> Option<Ptr<Self>> {
        self.block_links.prev_op
    }
    fn get_container(&self) -> Option<Ptr<BasicBlock>> {
        self.block_links.parent_block
    }
}

impl Operation {
    /// Create a new, unlinked (i.e., not in a basic block) operation.
    pub fn new(
        ctx: &mut Context,
        opid: OpId,
        result_types: Vec<Ptr<TypeObj>>,
        operands: Vec<Value>,
        num_regions: usize,
    ) -> Ptr<Operation> {
        let f = |self_ptr: Ptr<Operation>| Operation {
            opid,
            self_ptr,
            results: vec![],
            operands: vec![],
            successors: vec![],
            block_links: BlockLinks::new_unlinked(),
            attributes: AttributeDict::default(),
            regions: vec![],
            loc: Location::Unknown,
        };

        // Create the new Operation.
        let newop = Self::alloc(ctx, f);
        // Update the results (we can't do this easily during creation).
        let results = result_types
            .into_iter()
            .enumerate()
            .map(|(res_idx, ty)| OpResult {
                def: DefNode::new(),
                def_op: newop,
                ty,
                res_idx,
            })
            .collect();
        newop.deref_mut(ctx).results = results;
        // Update the operands (we can't do this easily during creation).
        let operands = operands
            .iter()
            .enumerate()
            .map(|(opd_idx, def)| Operand::new(ctx, *def, newop, opd_idx))
            .collect();
        newop.deref_mut(ctx).operands = operands;
        newop.deref_mut(ctx).regions = Vec::new_init(num_regions, |_| Region::new(ctx, newop));

        newop
    }

    /// Number of results this operation has.
    pub fn get_num_results(&self) -> usize {
        self.results.len()
    }

    /// Get idx'th result as a Value.
    pub fn get_result(&self, idx: usize) -> Option<Value> {
        self.results.get(idx).map(|res| res.into())
    }

    /// Get an iterator over the results of this operation.
    pub fn results(&self) -> impl Iterator<Item = Value> + '_ {
        self.results.iter().map(Into::into)
    }

    /// Does any result of this operation have a use?
    pub fn has_use(&self) -> bool {
        self.results.iter().any(|res| res.def.has_use())
    }

    /// Total number of uses (across all results).
    pub fn num_uses(&self) -> usize {
        self.results
            .iter()
            .fold(0, |count, res| count + res.def.num_uses())
    }

    /// Get type of the idx'th result.
    pub fn get_type(&self, idx: usize) -> Option<Ptr<TypeObj>> {
        self.results.get(idx).map(|res| res.ty)
    }

    /// Get number of operands.
    pub fn get_num_operands(&self) -> usize {
        self.operands.len()
    }

    /// Get a reference to the opd_idx'th operand.
    pub fn get_operand(&self, opd_idx: usize) -> Option<Value> {
        self.operands.get(opd_idx).map(|opd| opd.get_def())
    }

    /// Get an iterator over the results of this operation.
    pub fn operands(&self) -> impl Iterator<Item = Value> + '_ {
        self.operands.iter().map(Operand::get_def)
    }

    /// Replace opd_idx'th operand with `other`.
    pub fn replace_operand(&mut self, ctx: &Context, opd_idx: usize, other: Value) {
        self.operands
            .get_mut(opd_idx)
            .unwrap_or_else(|| panic!("No operand at index {}", opd_idx))
            .replace(ctx, other);
    }

    /// Get number of successors
    pub fn get_num_successors(&self) -> usize {
        self.successors.len()
    }

    /// Get a reference to the opd_idx'th successor.
    pub fn get_successor(&self, opd_idx: usize) -> Option<Ptr<BasicBlock>> {
        self.successors.get(opd_idx).map(|succ| succ.get_def())
    }

    /// Replace opd_idx'th successor with `other`.
    pub fn replace_successor(&mut self, ctx: &Context, opd_idx: usize, other: Ptr<BasicBlock>) {
        self.successors
            .get_mut(opd_idx)
            .unwrap_or_else(|| panic!("No successor at index {}", opd_idx))
            .replace(ctx, other);
    }

    /// Get an iterator on the successors.
    pub fn successors(&self) -> impl Iterator<Item = Ptr<BasicBlock>> + '_ {
        self.successors.iter().map(|opd| opd.get_def())
    }

    /// Create an OpObj corresponding to self.
    pub fn get_op(ptr: Ptr<Self>, ctx: &Context) -> OpObj {
        op::from_operation(ctx, ptr)
    }

    /// Get a [Ptr] to the `reg_idx`th region.
    pub fn get_region(&self, reg_idx: usize) -> Option<Ptr<Region>> {
        self.regions.get(reg_idx).cloned()
    }

    /// Add a new empty region to the operation and return its [Ptr].
    pub fn add_region(ptr: Ptr<Self>, ctx: &mut Context) -> Ptr<Region> {
        let region = Region::new(ctx, ptr);
        ptr.deref_mut(ctx).regions.push(region);
        region
    }

    /// Erase `reg_idx`'th region.
    pub fn erase_region(ptr: Ptr<Self>, ctx: &mut Context, reg_idx: usize) {
        let reg = *ptr.deref(ctx).regions.get(reg_idx).unwrap();
        Region::drop_all_uses(reg, ctx);
        ptr.deref_mut(ctx).regions.remove(reg_idx);
        ArenaObj::dealloc(reg, ctx);
    }

    /// Get the OpId of the Op of this Operation.
    pub fn get_opid(&self) -> OpId {
        self.opid.clone()
    }

    /// Drop all uses that this operation holds.
    pub fn drop_all_uses(ptr: Ptr<Self>, ctx: &mut Context) {
        // The operands cease to be a use of their definitions.
        let operands = std::mem::take(&mut (ptr.deref_mut(ctx).operands));
        for opd in operands {
            opd.drop(ctx);
        }
        // The successors cease to be a use of their definitions.
        let successors = std::mem::take(&mut (ptr.deref_mut(ctx).successors));
        for succ in successors {
            succ.drop(ctx);
        }

        let regions = ptr.deref(ctx).regions.clone();
        for region in regions {
            Region::drop_all_uses(region, ctx);
        }
    }

    /// Unlink and deallocate this operation and everything that it contains.
    /// There must not be any uses.
    pub fn erase(ptr: Ptr<Self>, ctx: &mut Context) {
        Self::drop_all_uses(ptr, ctx);
        assert!(
            !ptr.deref(ctx).has_use(),
            "Operation with use(s) being erased"
        );
        if ptr.is_linked(ctx) {
            ptr.unlink(ctx);
        }
        ArenaObj::dealloc(ptr, ctx);
    }

    /// Get a reference to the idx'th result.
    pub(crate) fn get_result_ref(&self, idx: usize) -> Option<&OpResult> {
        self.results.get(idx)
    }

    /// Get a mutable reference to the idx'th result.
    pub(crate) fn get_result_mut(&mut self, idx: usize) -> Option<&mut OpResult> {
        self.results.get_mut(idx)
    }

    /// Get a reference to the opd_idx'th operand.
    pub(crate) fn get_operand_ref(&self, opd_idx: usize) -> Option<&Operand<Value>> {
        self.operands.get(opd_idx)
    }

    /// Get a mutable reference to the opd_idx'th operand.
    pub(crate) fn get_operand_mut(&mut self, opd_idx: usize) -> Option<&mut Operand<Value>> {
        self.operands.get_mut(opd_idx)
    }

    /// Get a reference to the opd_idx'th successor.
    pub(crate) fn get_successor_ref(&self, opd_idx: usize) -> Option<&Operand<Ptr<BasicBlock>>> {
        self.successors.get(opd_idx)
    }

    /// Get a mutable reference to the opd_idx'th successor.
    pub(crate) fn get_successor_mut(
        &mut self,
        opd_idx: usize,
    ) -> Option<&mut Operand<Ptr<BasicBlock>>> {
        self.successors.get_mut(opd_idx)
    }
}

impl ArenaObj for Operation {
    fn get_arena(ctx: &Context) -> &ArenaCell<Self> {
        &ctx.operations
    }
    fn get_arena_mut(ctx: &mut Context) -> &mut ArenaCell<Self> {
        &mut ctx.operations
    }
    fn dealloc_sub_objects(ptr: Ptr<Self>, ctx: &mut Context) {
        let regions = ptr.deref(ctx).regions.clone();
        for region in regions {
            ArenaObj::dealloc(region, ctx);
        }
    }
    fn get_self_ptr(&self, _ctx: &Context) -> Ptr<Self> {
        self.self_ptr
    }
}

/// Container for a [Use] in an [Operation].
pub(crate) struct Operand<T: DefUseParticipant> {
    pub(crate) r#use: UseNode<T>,
    /// This is the `opd_idx`'th operand of [user_op](Self::user_op).
    pub(crate) opd_idx: usize,
    /// The [Operation] that contains this [Use]
    pub(crate) user_op: Ptr<Operation>,
}

impl<T: DefUseParticipant + DefTrait> Operand<T> {
    /// Get the definition of this use.
    fn get_def(&self) -> T {
        self.r#use.get_def()
    }

    /// Drop this use, removing self from list of its definition's uses.
    fn drop(&self, ctx: &Context) {
        self.get_def().get_defnode_mut(ctx).remove_use(self.into());
    }

    /// Replace this operand to use another definition.
    fn replace(&mut self, ctx: &Context, other: T) {
        let user_op = self.user_op;
        let opd_idx = self.opd_idx;
        self.drop(ctx);
        *self = Self::new(ctx, other, user_op, opd_idx);
    }

    /// As `user_op`'s `opd_idx`'th operand, create a new Operand.
    fn new(ctx: &Context, def: T, user_op: Ptr<Operation>, opd_idx: usize) -> Operand<T> {
        Operand {
            r#use: def.get_defnode_mut(ctx).add_use(
                def,
                Use {
                    op: user_op,
                    opd_idx,
                    _dummy: PhantomData,
                },
            ),
            user_op,
            opd_idx,
        }
    }
}

impl<T: DefUseParticipant> From<&Operand<T>> for Use<T> {
    fn from(value: &Operand<T>) -> Self {
        Use {
            op: value.user_op,
            opd_idx: value.opd_idx,
            _dummy: PhantomData,
        }
    }
}

impl<T: DefUseParticipant + Named> Printable for Operand<T> {
    fn fmt(
        &self,
        ctx: &Context,
        _state: &printable::State,
        f: &mut core::fmt::Formatter<'_>,
    ) -> core::fmt::Result {
        write!(f, "{}", self.r#use.get_def().unique_name(ctx))
    }
}

impl<T: DefUseParticipant + Typed> Typed for Operand<T> {
    fn get_type(&self, ctx: &Context) -> Ptr<TypeObj> {
        self.r#use.get_def().get_type(ctx)
    }
}

#[derive(Error, Debug)]
#[error("operand is not a use of its def")]
pub struct DefUseVerifyErr;

impl<T: DefUseParticipant + DefTrait> Verify for Operand<T> {
    fn verify(&self, ctx: &Context) -> Result<()> {
        if !self
            .r#use
            .get_def()
            .get_defnode_ref(ctx)
            .has_use_of(&self.into())
        {
            let loc = self.user_op.deref(ctx).loc();
            verify_err!(loc, DefUseVerifyErr)
        } else {
            Ok(())
        }
    }
}

impl Verify for Operation {
    fn verify(&self, ctx: &Context) -> Result<()> {
        for attr in self.attributes.values() {
            attr.verify(ctx)?;
            attr.verify_interfaces(ctx)?;
        }
        for opd in &self.operands {
            opd.verify(ctx)?;
        }
        for region in &self.regions {
            region.verify(ctx)?;
        }
        Self::get_op(self.self_ptr, ctx).verify(ctx)?;
        Self::get_op(self.self_ptr, ctx).verify_interfaces(ctx)
    }
}

impl Printable for Operation {
    fn fmt(
        &self,
        ctx: &Context,
        state: &printable::State,
        f: &mut core::fmt::Formatter<'_>,
    ) -> core::fmt::Result {
        Self::get_op(self.self_ptr, ctx).fmt(ctx, state, f)
    }
}

impl Located for Operation {
    fn loc(&self) -> Location {
        self.loc.clone()
    }

    fn set_loc(&mut self, loc: Location) {
        self.loc = loc;
    }
}

impl Parsable for Operation {
    type Arg = ();
    type Parsed = Ptr<Operation>;

    // Look for either of
    // - res_1, res_2, ..., res_n = opid
    // - opid
    // and hand it over to the Op specific parser.
    fn parse<'a>(
        state_stream: &mut parsable::StateStream<'a>,
        _arg: Self::Arg,
    ) -> ParseResult<'a, Self::Parsed> {
        let loc = state_stream.loc();
        let _src = loc
            .source()
            .expect("Location from Parsable must be Location::SrcPos");

        let results_opid = combine::optional(attempt(
            spaces()
                .with(combine::sep_by::<Vec<_>, _, _, _>(
                    (location(), Identifier::parser(())).skip(spaces()),
                    token(',').skip(spaces()),
                ))
                .skip(spaced(token('='))),
        ))
        .and(spaced(OpId::parser(())));

        results_opid
            .then(|(results_opt, opid)| {
                let loc = loc.clone();
                let results: Vec<_> = results_opt
                    .unwrap_or(vec![])
                    .into_iter()
                    .map(|(res_loc, id)| (id, (res_loc)))
                    .collect();
                combine::parser(move |parsable_state: &mut StateStream<'a>| {
                    let state = &parsable_state.state;
                    let dialect = state
                        .ctx
                        .dialects
                        .get(&opid.dialect)
                        .expect("Dialect name parsed but dialect isn't registered");
                    let Some(opid_parser) = dialect.ops.get(&opid) else {
                        input_err!(loc.clone(), "Unregistered Op {}", opid.disp(state.ctx))?
                    };
                    opid_parser(&(), results.clone())
                        .parse_stream(parsable_state)
                        .map(|op| op.get_operation())
                        .into()
                })
            })
            .parse_stream(state_stream)
            .map(|op| {
                op.deref_mut(state_stream.state.ctx).set_loc(loc);
                op
            })
            .into()
    }
}<|MERGE_RESOLUTION|>--- conflicted
+++ resolved
@@ -16,15 +16,11 @@
     error::Result,
     identifier::Identifier,
     input_err,
-    irfmt::parsers::spaced,
+    irfmt::parsers::{location, spaced},
     linked_list::{private, LinkedList},
     location::{Located, Location},
     op::{self, OpId, OpObj},
-<<<<<<< HEAD
-    parsable::{self, location, spaced, Parsable, ParseResult, StateStream},
-=======
     parsable::{self, Parsable, ParseResult, StateStream},
->>>>>>> 88b13e2f
     printable::{self, Printable},
     r#type::{TypeObj, Typed},
     region::Region,
