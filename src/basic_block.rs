--- conflicted
+++ resolved
@@ -231,13 +231,8 @@
     /// Get the block terminator, if one exists.
     pub fn get_terminator(&self, ctx: &Context) -> Option<Ptr<Operation>> {
         let last_opr = self.get_tail()?;
-<<<<<<< HEAD
         let last_op = Operation::get_op_dyn(last_opr, ctx);
-        op_impls::<dyn IsTerminatorInterface>(&*last_op).then_some(last_opr)
-=======
-        let last_op = Operation::get_op(last_opr, ctx);
         op_impls::<dyn IsTerminatorInterface>(last_op.as_ref()).then_some(last_opr)
->>>>>>> b38900eb
     }
 
     /// Drop all uses that this block holds.
@@ -354,14 +349,9 @@
         let parent_op = self.get_parent_op(ctx).ok_or_else(|| {
             verify_error!(self.loc(), BasicBlockVerifyErr::NoParent(label.clone()))
         })?;
-<<<<<<< HEAD
         let parent_op = Operation::get_op_dyn(parent_op, ctx);
-        if !op_impls::<dyn NoTerminatorInterface>(&*parent_op) && self.get_terminator(ctx).is_none()
-=======
-        let parent_op = Operation::get_op(parent_op, ctx);
         if !op_impls::<dyn NoTerminatorInterface>(parent_op.as_ref())
             && self.get_terminator(ctx).is_none()
->>>>>>> b38900eb
         {
             let loc = self.loc();
             verify_err!(loc, BasicBlockVerifyErr::MissingTerminator(label))?;
