[workspace]
resolver = "2"
<<<<<<< HEAD
members = ["crates/*"]
=======
members = ["pliron-derive"]
>>>>>>> 85c45877

[package]
name = "pliron"
description = "Programming Languages Intermediate RepresentatiON"
version.workspace = true
edition.workspace = true
repository.workspace = true
readme.workspace = true
keywords.workspace = true
categories.workspace = true
license.workspace = true

[workspace.package]
version = "0.1.7"
edition = "2021"
license = "Apache-2.0"
readme = "README.md"
repository = "https://github.com/vaivaswatha/pliron"
categories = ["compilers"]
keywords = ["pliron", "llvm", "mlir", "compiler"]

# See more keys and their definitions at https://doc.rust-lang.org/cargo/reference/manifest.html

[dependencies]
<<<<<<< HEAD
pliron-derive.workspace = true
=======
pliron-derive = { path = "./pliron-derive" }
>>>>>>> 85c45877

generational-arena = "0.2"
downcast-rs = "1.2.0"
rustc-hash = "1.1.0"
thiserror = "1.0.49"
# clap = "4.1.6"
apint = "0.2.0"
sorted_vector_map = "0.1.0"
intertrait = "0.2.2"
# Required by intertrait
linkme = "0.2"
paste = "1.0"
inventory = "0.3"
combine = "4.6.6"
regex = "1.10.2"
dyn-clone = "1.0.16"

[workspace.dependencies]
pliron-derive = { path = "crates/derive" }


[dev-dependencies]
<<<<<<< HEAD
expect-test = "1.4.0"
=======
expect-test.workspace = true

[workspace.dependencies]
expect-test = "1.4.0"
proc-macro2 = "1.0.72"
quote = "1.0.33"
prettyplease = "0.2.16"
syn = { version = "2.0.43", features = ["derive"] }
>>>>>>> 85c45877
<|MERGE_RESOLUTION|>--- conflicted
+++ resolved
@@ -1,10 +1,6 @@
 [workspace]
 resolver = "2"
-<<<<<<< HEAD
-members = ["crates/*"]
-=======
 members = ["pliron-derive"]
->>>>>>> 85c45877
 
 [package]
 name = "pliron"
@@ -29,11 +25,7 @@
 # See more keys and their definitions at https://doc.rust-lang.org/cargo/reference/manifest.html
 
 [dependencies]
-<<<<<<< HEAD
-pliron-derive.workspace = true
-=======
 pliron-derive = { path = "./pliron-derive" }
->>>>>>> 85c45877
 
 generational-arena = "0.2"
 downcast-rs = "1.2.0"
@@ -51,14 +43,7 @@
 regex = "1.10.2"
 dyn-clone = "1.0.16"
 
-[workspace.dependencies]
-pliron-derive = { path = "crates/derive" }
-
-
 [dev-dependencies]
-<<<<<<< HEAD
-expect-test = "1.4.0"
-=======
 expect-test.workspace = true
 
 [workspace.dependencies]
@@ -66,5 +51,4 @@
 proc-macro2 = "1.0.72"
 quote = "1.0.33"
 prettyplease = "0.2.16"
-syn = { version = "2.0.43", features = ["derive"] }
->>>>>>> 85c45877
+syn = { version = "2.0.43", features = ["derive"] }